--- conflicted
+++ resolved
@@ -47,10 +47,6 @@
 
 struct _EekboardContextServicePrivate {
     LevelKeyboard *keyboard; // currently used keyboard
-<<<<<<< HEAD
-=======
-    GHashTable *keyboard_hash; // a table of available keyboards, per layout
->>>>>>> 0466a520
     GSettings *settings; // Owned reference
 
     // Maybe TODO: it's used only for fetching layout type.
@@ -144,12 +140,8 @@
     }
 
     // generic part follows
-<<<<<<< HEAD
     struct squeek_layout *layout = squeek_load_layout(layout_name, state->arrangement);
     LevelKeyboard *keyboard = level_keyboard_new(layout);
-=======
-    LevelKeyboard *keyboard = level_keyboard_new(layout_name, state->arrangement);
->>>>>>> 0466a520
     // set as current
     LevelKeyboard *previous_keyboard = context->priv->keyboard;
     context->priv->keyboard = keyboard;
@@ -249,21 +241,6 @@
 eekboard_context_service_init (EekboardContextService *self)
 {
     self->priv = EEKBOARD_CONTEXT_SERVICE_GET_PRIVATE(self);
-
-<<<<<<< HEAD
-    self->priv->settings = g_settings_new ("org.gnome.desktop.input-sources");
-    gulong conn_id = g_signal_connect(self->priv->settings, "change-event",
-                                      G_CALLBACK(settings_handle_layout_changed),
-                                      self);
-    if (conn_id == 0) {
-        g_warning ("Could not connect to gsettings updates, layout"
-                   " changing unavailable");
-=======
-    self->priv->keyboard_hash =
-        g_hash_table_new_full (g_direct_hash,
-                               g_direct_equal,
-                               NULL,
-                               (GDestroyNotify)g_object_unref);
     const char *schema_name = "org.gnome.desktop.input-sources";
     GSettingsSchemaSource *ssrc = g_settings_schema_source_get_default();
     if (ssrc) {
@@ -287,7 +264,6 @@
         }
     } else {
         g_warning("No gsettings schemas installed. Layout switching unavailable.");
->>>>>>> 0466a520
     }
 }
 
