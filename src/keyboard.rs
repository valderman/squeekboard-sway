--- conflicted
+++ resolved
@@ -15,71 +15,16 @@
 /// Gathers stuff defined in C or called by C
 pub mod c {
     use super::*;
-<<<<<<< HEAD
+    use ::util::c;
     use ::util::c::as_cstr;
-=======
-    use ::util::c;
-    use ::util::c::{ as_cstr, into_cstring };
->>>>>>> 878b7ed1
     
     use std::ffi::CString;
     use std::os::raw::c_char;
 
-<<<<<<< HEAD
-    // traits
-    
-    use std::borrow::ToOwned;
-
-    /// The wrapped structure for KeyState suitable for handling in C
-    /// Since C doesn't respect borrowing rules,
-    /// RefCell will enforce them dynamically (only 1 writer/many readers)
-    /// Rc is implied and will ensure timely dropping
-    #[repr(transparent)]
-    pub struct CKeyState(*const RefCell<KeyState>);
-    
-    impl Clone for CKeyState {
-        fn clone(&self) -> Self {
-            CKeyState(self.0.clone())
-        }
-    }
-
-    impl CKeyState {
-        pub fn wrap(state: Rc<RefCell<KeyState>>) -> CKeyState {
-            CKeyState(Rc::into_raw(state))
-        }
-        pub fn unwrap(self) -> Rc<RefCell<KeyState>> {
-            unsafe { Rc::from_raw(self.0) }
-        }
-        fn to_owned(self) -> KeyState {
-            let rc = self.unwrap();
-            let state = rc.borrow().to_owned();
-            Rc::into_raw(rc); // Prevent dropping
-            state
-        }
-        fn borrow_mut<F, T>(self, f: F) -> T where F: FnOnce(&mut KeyState) -> T {
-            let rc = self.unwrap();
-            let ret = {
-                let mut state = rc.borrow_mut();
-                f(&mut state)
-            };
-            Rc::into_raw(rc); // Prevent dropping
-            ret
-        }
-    }
-
-    // TODO: unwrapping
-=======
-    
-    // The following defined in C
-    #[no_mangle]
-    extern "C" {
-        fn eek_keysym_from_name(name: *const c_char) -> u32;
-    }
-
     pub type CKeyState = c::Wrapped<KeyState>;
->>>>>>> 878b7ed1
 
     // The following defined in Rust. TODO: wrap naked pointers to Rust data inside RefCells to prevent multiple writers
+
     #[no_mangle]
     pub extern "C"
     fn squeek_key_free(key: CKeyState) {
@@ -118,109 +63,7 @@
     #[no_mangle]
     pub extern "C"
     fn squeek_key_get_keycode(key: CKeyState) -> u32 {
-<<<<<<< HEAD
         return key.to_owned().keycode.unwrap_or(0u32);
-=======
-        return key.to_owned().keycode as u32;
-    }
-    
-    #[no_mangle]
-    pub extern "C"
-    fn squeek_key_set_keycode(key: CKeyState, code: u32) {
-        let key = key.clone_ref();
-        let mut key = key.borrow_mut();
-        key.keycode = code;
-    }
-    
-    // TODO: this will receive data from the filesystem,
-    // so it should handle garbled strings in the future
-    #[no_mangle]
-    pub extern "C"
-    fn squeek_key_add_symbol(
-        key: CKeyState,
-        element: *const c_char,
-        text_raw: *const c_char, keyval: u32,
-        label: *const c_char, icon: *const c_char,
-        tooltip: *const c_char,
-    ) {
-        let element = as_cstr(&element)
-            .expect("Missing element name");
-
-        let text = into_cstring(text_raw)
-            .unwrap_or_else(|e| {
-                eprintln!("Text unreadable: {}", e);
-                None
-            })
-            .and_then(|text| {
-                if text.as_bytes() == b"" {
-                    None
-                } else {
-                    Some(text)
-                }
-            });
-
-        let icon = into_cstring(icon)
-            .unwrap_or_else(|e| {
-                eprintln!("Icon name unreadable: {}", e);
-                None
-            });
-
-        use symbol::*;
-        // Only read label if there's no icon
-        let label = match icon {
-            Some(icon) => Label::IconName(icon),
-            None => Label::Text(
-                into_cstring(label)
-                    .unwrap_or_else(|e| {
-                        eprintln!("Label unreadable: {}", e);
-                        Some(CString::new(" ").unwrap())
-                    })
-                    .unwrap_or_else(|| {
-                        eprintln!("Label missing");
-                        CString::new(" ").unwrap()
-                    })
-            ),
-        };
-
-        let tooltip = into_cstring(tooltip)
-            .unwrap_or_else(|e| {
-                eprintln!("Tooltip unreadable: {}", e);
-                None
-            });
-        
-        let key = key.clone_ref();
-        let mut key = key.borrow_mut();
-
-        if let Some(_) = key.symbol {
-            eprintln!("Key {:?} already has a symbol defined", text);
-            return;
-        }
-
-        key.symbol = Some(match element.to_bytes() {
-            b"symbol" => Symbol {
-                action: Action::Submit {
-                    text: text,
-                    keys: Vec::new(),
-                },
-                label: label,
-                tooltip: tooltip,
-            },
-            _ => panic!("unsupported element type {:?}", element),
-        });
-    }
-
-    #[no_mangle]
-    pub extern "C"
-    fn squeek_key_get_symbol(key: CKeyState) -> *const symbol::Symbol {
-        let key = key.clone_ref();
-        let key = key.borrow();
-        match key.symbol {
-            // This pointer stays after the function exits,
-            // so it must reference borrowed data and not any copy
-            Some(ref symbol) => symbol as *const symbol::Symbol,
-            None => ptr::null(),
-        }
->>>>>>> 878b7ed1
     }
 
     #[no_mangle]
@@ -238,10 +81,10 @@
             Action::Submit { text: Some(text), .. } => {
                 Some(
                     text.clone()
-                        .into_string().expect("Bad symbol text")
+                        .into_string().expect("Bad symbol")
                 )
             },
-            _ => None
+            _ => None,
         };
 
         let inner = match symbol_name {
