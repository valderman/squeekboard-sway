/* 
 * Copyright (C) 2010-2011 Daiki Ueno <ueno@unixuser.org>
 * Copyright (C) 2010-2011 Red Hat, Inc.
 * 
 * This library is free software; you can redistribute it and/or
 * modify it under the terms of the GNU Lesser General Public License
 * as published by the Free Software Foundation; either version 2 of
 * the License, or (at your option) any later version.
 * 
 * This library is distributed in the hope that it will be useful, but
 * WITHOUT ANY WARRANTY; without even the implied warranty of
 * MERCHANTABILITY or FITNESS FOR A PARTICULAR PURPOSE.  See the GNU
 * Lesser General Public License for more details.
 * 
 * You should have received a copy of the GNU Lesser General Public
 * License along with this library; if not, write to the Free Software
 * Foundation, Inc., 51 Franklin Street, Fifth Floor, Boston, MA
 * 02110-1301 USA
 */

#if !defined(__EEK_H_INSIDE__) && !defined(EEK_COMPILATION)
#error "Only <eek/eek.h> can be included directly."
#endif

#ifndef EEK_KEYBOARD_H
#define EEK_KEYBOARD_H 1

#include <glib-object.h>
#include <xkbcommon/xkbcommon.h>
#include "eek-types.h"
#include "eek-layout.h"
#include "src/layout.h"

G_BEGIN_DECLS

struct _EekModifierKey {
    /*< public >*/
    EekModifierType modifiers;
    struct squeek_key *key;
};
typedef struct _EekModifierKey EekModifierKey;

/// Keyboard state holder
struct _LevelKeyboard {
    struct squeek_layout *layout;
    struct xkb_keymap *keymap;
    int keymap_fd; // keymap formatted as XKB string
    size_t keymap_len; // length of the data inside keymap_fd

<<<<<<< HEAD
    GList *pressed_buttons; // struct squeek_button*
    GList *locked_keys; // struct squeek_button*
=======
    GList *pressed_keys; // struct squeek_key*
    GList *locked_keys; // struct EekModifierKey*

    /* Map button names to button objects: */
    GHashTable *names;
>>>>>>> 6c0a642a

    guint id; // as a key to layout choices

    EekboardContextService *manager; // unowned reference
};
typedef struct _LevelKeyboard LevelKeyboard;

/// Represents the path to the button within a view
struct button_place {
    const struct squeek_row *row;
    const struct squeek_button *button;
};

EekModifierKey     *eek_modifier_key_copy
                                     (EekModifierKey     *modkey);
void                eek_modifier_key_free
                                     (EekModifierKey      *modkey);

void eek_keyboard_press_key(LevelKeyboard *keyboard, struct squeek_key *key, guint32 timestamp);
void eek_keyboard_release_key(LevelKeyboard *keyboard, struct squeek_key *key, guint32 timestamp);

struct squeek_view *level_keyboard_current(LevelKeyboard *keyboard);
LevelKeyboard *level_keyboard_new(EekboardContextService *manager, struct squeek_layout *layout);
void level_keyboard_deinit(LevelKeyboard *self);
void level_keyboard_free(LevelKeyboard *self);

G_END_DECLS
#endif  /* EEK_KEYBOARD_H */<|MERGE_RESOLUTION|>--- conflicted
+++ resolved
@@ -47,16 +47,8 @@
     int keymap_fd; // keymap formatted as XKB string
     size_t keymap_len; // length of the data inside keymap_fd
 
-<<<<<<< HEAD
-    GList *pressed_buttons; // struct squeek_button*
-    GList *locked_keys; // struct squeek_button*
-=======
     GList *pressed_keys; // struct squeek_key*
     GList *locked_keys; // struct EekModifierKey*
-
-    /* Map button names to button objects: */
-    GHashTable *names;
->>>>>>> 6c0a642a
 
     guint id; // as a key to layout choices
 
@@ -78,6 +70,9 @@
 void eek_keyboard_press_key(LevelKeyboard *keyboard, struct squeek_key *key, guint32 timestamp);
 void eek_keyboard_release_key(LevelKeyboard *keyboard, struct squeek_key *key, guint32 timestamp);
 
+gchar *             eek_keyboard_get_keymap
+                                     (LevelKeyboard *keyboard);
+
 struct squeek_view *level_keyboard_current(LevelKeyboard *keyboard);
 LevelKeyboard *level_keyboard_new(EekboardContextService *manager, struct squeek_layout *layout);
 void level_keyboard_deinit(LevelKeyboard *self);
