/* 
 * Copyright (C) 2010 Daiki Ueno <ueno@unixuser.org>
 * Copyright (C) 2010 Red Hat, Inc.
 * 
 * This library is free software; you can redistribute it and/or
 * modify it under the terms of the GNU Lesser General Public License
 * as published by the Free Software Foundation; either version 2 of
 * the License, or (at your option) any later version.
 * 
 * This library is distributed in the hope that it will be useful, but
 * WITHOUT ANY WARRANTY; without even the implied warranty of
 * MERCHANTABILITY or FITNESS FOR A PARTICULAR PURPOSE.  See the GNU
 * Lesser General Public License for more details.
 * 
 * You should have received a copy of the GNU Lesser General Public
 * License along with this library; if not, write to the Free Software
 * Foundation, Inc., 51 Franklin Street, Fifth Floor, Boston, MA
 * 02110-1301 USA
 */

/**
 * SECTION:eek-gtk-keyboard
 * @short_description: #EekKeyboard that can be converted into a #GtkWidget
 */
#include <string.h>
#include <math.h>

#ifdef HAVE_CONFIG_H
#include "config.h"
#endif  /* HAVE_CONFIG_H */

#include "eek-gtk-keyboard.h"
#include "eek-drawing.h"
#include "eek-keyboard.h"
#include "eek-section.h"
#include "eek-key.h"
#include "eek-keysym.h"

G_DEFINE_TYPE (EekGtkKeyboard, eek_gtk_keyboard, EEK_TYPE_KEYBOARD);

#define EEK_GTK_KEYBOARD_GET_PRIVATE(obj)                                  \
    (G_TYPE_INSTANCE_GET_PRIVATE ((obj), EEK_TYPE_GTK_KEYBOARD, EekGtkKeyboardPrivate))

#define SCALE 1.5

struct _EekGtkKeyboardPrivate
{
    GtkWidget *widget;

    /* pixmap of entire keyboard (for expose event) */
    GdkPixmap *pixmap;

    /* mapping from outline pointer to pixmap */
    GHashTable *outline_textures;

    /* mapping from outline pointer to large pixmap */
    GHashTable *large_outline_textures;

    PangoFontDescription *fonts[EEK_KEYSYM_CATEGORY_LAST];

    gdouble scale;

    EekKey *key;
};

static void prepare_keyboard_pixmap (EekGtkKeyboard *keyboard);

static void
eek_gtk_keyboard_real_set_keysym_index (EekKeyboard *self,
                                        gint         group,
                                        gint         level)
{
    gint g, l;

    eek_keyboard_get_keysym_index (self, &g, &l);
    EEK_KEYBOARD_CLASS(eek_gtk_keyboard_parent_class)->
        set_keysym_index (self, group, level);
    if (g != group || l != level) {
        EekGtkKeyboard *keyboard = EEK_GTK_KEYBOARD(self);
        EekGtkKeyboardPrivate *priv =
            EEK_GTK_KEYBOARD_GET_PRIVATE(keyboard);
        GtkStateType state;
        GtkAllocation allocation;

        if (!priv->widget || !gtk_widget_get_realized (priv->widget))
            return;

        prepare_keyboard_pixmap (keyboard);
        state = gtk_widget_get_state (GTK_WIDGET (priv->widget));
        gtk_widget_get_allocation (GTK_WIDGET (priv->widget), &allocation);
        gdk_draw_drawable (gtk_widget_get_window (priv->widget),
                           gtk_widget_get_style (priv->widget)->fg_gc[state],
                           priv->pixmap,
                           0, 0,
                           0, 0,
                           allocation.width, allocation.height);
    }
}

static void
eek_gtk_keyboard_dispose (GObject *object)
{
    EekGtkKeyboardPrivate *priv = EEK_GTK_KEYBOARD_GET_PRIVATE(object);

    if (priv->widget) {
        g_object_unref (priv->widget);
        priv->widget = NULL;
    }
    G_OBJECT_CLASS (eek_gtk_keyboard_parent_class)->dispose (object);
}

static void
eek_gtk_keyboard_finalize (GObject *object)
{
    EekGtkKeyboardPrivate *priv = EEK_GTK_KEYBOARD_GET_PRIVATE(object);
    gint i;

    g_hash_table_unref (priv->outline_textures);
    g_hash_table_unref (priv->large_outline_textures);

    for (i = 0; i < EEK_KEYSYM_CATEGORY_LAST; i++)
        pango_font_description_free (priv->fonts[i]);
    G_OBJECT_CLASS (eek_gtk_keyboard_parent_class)->finalize (object);
}

static void
eek_gtk_keyboard_class_init (EekGtkKeyboardClass *klass)
{
    EekKeyboardClass *keyboard_class = EEK_KEYBOARD_CLASS (klass);
    GObjectClass *gobject_class = G_OBJECT_CLASS (klass);

    g_type_class_add_private (gobject_class,
                              sizeof (EekGtkKeyboardPrivate));

    keyboard_class->set_keysym_index = eek_gtk_keyboard_real_set_keysym_index;
    gobject_class->dispose = eek_gtk_keyboard_dispose;
    gobject_class->finalize = eek_gtk_keyboard_finalize;
}

static void
eek_gtk_keyboard_init (EekGtkKeyboard *self)
{
    EekGtkKeyboardPrivate *priv;

    priv = self->priv = EEK_GTK_KEYBOARD_GET_PRIVATE(self);
    priv->widget = NULL;
    priv->pixmap = NULL;
    priv->outline_textures =
        g_hash_table_new_full (g_direct_hash,
                               g_direct_equal,
                               NULL,
                               g_object_unref);
    priv->large_outline_textures =
        g_hash_table_new_full (g_direct_hash,
                               g_direct_equal,
                               NULL,
                               g_object_unref);
    memset (priv->fonts, 0, sizeof priv->fonts);
    priv->scale = 1.0;
    priv->key = NULL;
}

/**
 * eek_gtk_keyboard_new:
 *
 * Create a new #EekGtkKeyboard.
 */
EekKeyboard*
eek_gtk_keyboard_new (void)
{
    return g_object_new (EEK_TYPE_GTK_KEYBOARD, NULL);
}

struct _DrawingContext
{
    EekGtkKeyboard *keyboard;
    cairo_t *cr;
    GdkColor *fg, *bg;
};
typedef struct _DrawingContext DrawingContext;

static void on_key_pressed (EekKey *key, gpointer user_data);
static void on_key_released (EekKey *key, gpointer user_data);

static void
prepare_keyboard_pixmap_key_callback (EekElement *element,
                                      gpointer    user_data)
{
    DrawingContext *context = user_data;
    EekGtkKeyboardPrivate *priv =
        EEK_GTK_KEYBOARD_GET_PRIVATE(context->keyboard);
    EekKey *key = EEK_KEY(element);
    EekBounds bounds;
    EekOutline *outline;
    GdkPixmap *texture;

    eek_element_get_bounds (element, &bounds);

    g_signal_connect (key, "pressed", G_CALLBACK(on_key_pressed),
                      context->keyboard);
    g_signal_connect (key, "released", G_CALLBACK(on_key_released),
                      context->keyboard);

    outline = eek_key_get_outline (key);
    texture = g_hash_table_lookup (priv->outline_textures, outline);
    if (!texture) {
        cairo_t *cr;

        texture =
            gdk_pixmap_new (gtk_widget_get_window (GTK_WIDGET (priv->widget)),
                            bounds.width, bounds.height, -1);
        cr = gdk_cairo_create (GDK_DRAWABLE (texture));
        gdk_cairo_set_source_color (cr, context->bg);
        cairo_rectangle (cr, 0, 0, bounds.width, bounds.height);
        gdk_cairo_set_source_color (cr, context->fg);
        eek_draw_outline (cr, outline);
        cairo_destroy (cr);
        g_hash_table_insert (priv->outline_textures, outline, texture);
    }

    cairo_save (context->cr);
    cairo_translate (context->cr, bounds.x, bounds.y);

    gdk_cairo_set_source_pixmap (context->cr, texture, 0, 0);
    cairo_rectangle (context->cr, 0, 0, bounds.width, bounds.height);
    cairo_fill (context->cr);

    cairo_move_to (context->cr, 0, 0);
    gdk_cairo_set_source_color (context->cr, context->fg);
    eek_draw_key_label (context->cr, key, priv->fonts);

    cairo_restore (context->cr);
}

static void
prepare_keyboard_pixmap_section_callback (EekElement *element,
                                          gpointer    user_data)
{
    DrawingContext *context = user_data;
    EekBounds bounds;
    gint angle;

    eek_element_get_bounds (element, &bounds);
    angle = eek_section_get_angle (EEK_SECTION(element));
    cairo_save (context->cr);
    cairo_translate (context->cr,
                     bounds.x,
                     bounds.y);
    cairo_rotate (context->cr, angle * M_PI / 180);
    eek_container_foreach_child (EEK_CONTAINER(element),
                                 prepare_keyboard_pixmap_key_callback,
                                 context);
    cairo_restore (context->cr);
}

static void
drawing_context_init (DrawingContext *context, EekGtkKeyboard *keyboard)
{
    EekGtkKeyboardPrivate *priv = keyboard->priv;
    GtkStateType state;

    state = gtk_widget_get_state (GTK_WIDGET (priv->widget));
    context->keyboard = keyboard;
    context->fg = &gtk_widget_get_style (GTK_WIDGET (priv->widget))->fg[state];
    context->bg = &gtk_widget_get_style (GTK_WIDGET (priv->widget))->bg[state];
}

static void
prepare_keyboard_pixmap (EekGtkKeyboard *keyboard)
{
    EekGtkKeyboardPrivate *priv = keyboard->priv;
    GtkAllocation allocation;
    GtkStateType state;
    DrawingContext context;

    gtk_widget_get_allocation (GTK_WIDGET (priv->widget), &allocation);
    priv->pixmap =
        gdk_pixmap_new (gtk_widget_get_window (GTK_WIDGET (priv->widget)),
                        allocation.width, allocation.height, -1);

    /* blank background */
    state = gtk_widget_get_state (GTK_WIDGET (priv->widget));
    gdk_draw_rectangle
        (priv->pixmap,
         gtk_widget_get_style (GTK_WIDGET(priv->widget))->base_gc[state],
         TRUE,
         0, 0, allocation.width, allocation.height);

    /* draw sections on the canvas */
    drawing_context_init (&context, keyboard);
    context.cr = gdk_cairo_create (GDK_DRAWABLE (priv->pixmap));
    cairo_scale (context.cr, priv->scale, priv->scale);
    eek_container_foreach_child (EEK_CONTAINER(keyboard),
                                 prepare_keyboard_pixmap_section_callback,
                                 &context);
    cairo_destroy (context.cr);
}

static gboolean
on_expose_event (GtkWidget      *widget,
                 GdkEventExpose *event,
                 gpointer        user_data)
{
    EekGtkKeyboard *keyboard = user_data;
    EekGtkKeyboardPrivate *priv =
        EEK_GTK_KEYBOARD_GET_PRIVATE(keyboard);
    GtkStateType state = gtk_widget_get_state (widget);

    if (!priv->pixmap) {
        /* compute font sizes which fit in each key shape */
        PangoFontDescription *base_font;
        PangoContext *context;
        PangoLayout *layout;

        context = gtk_widget_get_pango_context (priv->widget);
        layout = pango_layout_new (context);
        base_font = gtk_widget_get_style (priv->widget)->font_desc;
        pango_layout_set_font_description (layout, base_font);
        eek_get_fonts (EEK_KEYBOARD(keyboard), layout, priv->fonts);
        g_object_unref (layout);

        prepare_keyboard_pixmap (keyboard);
    }
    g_return_val_if_fail (priv->pixmap, FALSE);

    gdk_draw_drawable (gtk_widget_get_window (widget),
                       gtk_widget_get_style (widget)->fg_gc[state],
                       priv->pixmap,
                       event->area.x, event->area.y,
                       event->area.x, event->area.y,
                       event->area.width, event->area.height);
    return TRUE;
}

static void
key_enlarge (EekGtkKeyboard *keyboard, EekKey *key)
{
    EekGtkKeyboardPrivate *priv =
        EEK_GTK_KEYBOARD_GET_PRIVATE(keyboard);
    EekBounds bounds;
    EekOutline *outline;
    gdouble ax, ay;
    GdkPixmap *pixmap, *texture;
    DrawingContext context;
    GtkStateType state;
    cairo_t *cr;

    drawing_context_init (&context, keyboard);

    eek_element_get_bounds (EEK_ELEMENT(key), &bounds);
    eek_element_get_absolute_position (EEK_ELEMENT(key), &ax, &ay);

    outline = eek_key_get_outline (key);
    texture = g_hash_table_lookup (priv->large_outline_textures, outline);
    if (!texture) {
        texture =
            gdk_pixmap_new (gtk_widget_get_window (GTK_WIDGET (priv->widget)),
                            bounds.width * SCALE, bounds.height * SCALE, -1);
        cr = gdk_cairo_create (GDK_DRAWABLE (texture));
        cairo_scale (cr, SCALE, SCALE);
        gdk_cairo_set_source_color (cr, context.bg);
        cairo_rectangle (cr, 0, 0, bounds.width, bounds.height);
        gdk_cairo_set_source_color (cr, context.fg);
        eek_draw_outline (cr, outline);
        cairo_destroy (cr);
        g_hash_table_insert (priv->large_outline_textures, outline, texture);
    }

    pixmap =
        gdk_pixmap_new (gtk_widget_get_window (GTK_WIDGET (priv->widget)),
                        bounds.width * SCALE * priv->scale,
                        bounds.height * SCALE * priv->scale, -1);
    cr = gdk_cairo_create (GDK_DRAWABLE (pixmap));
    cairo_scale (cr, priv->scale, priv->scale);
    gdk_cairo_set_source_pixmap (cr, texture, 0, 0);
    cairo_rectangle (cr, 0, 0, bounds.width * SCALE, bounds.height * SCALE);
    cairo_fill (cr);

    cairo_move_to (cr, 0, 0);
    cairo_scale (cr, SCALE, SCALE);
    gdk_cairo_set_source_color (cr, context.fg);
    eek_draw_key_label (cr, key, priv->fonts);
    cairo_destroy (cr);

    state = gtk_widget_get_state (GTK_WIDGET (priv->widget));
    gdk_draw_drawable (gtk_widget_get_window (priv->widget),
                       gtk_widget_get_style (priv->widget)->fg_gc[state],
                       pixmap,
                       0, 0,
                       (ax - (bounds.width * SCALE - bounds.width) / 2) *
                       priv->scale,
                       (ay - (bounds.height * SCALE - bounds.height) / 2) *
                       priv->scale,
                       bounds.width * SCALE * priv->scale,
                       bounds.height * SCALE * priv->scale);
    g_object_unref (pixmap);
}

static void
key_shrink (EekGtkKeyboard *keyboard, EekKey *key)
{
    EekGtkKeyboardPrivate *priv =
        EEK_GTK_KEYBOARD_GET_PRIVATE(keyboard);
    EekBounds bounds;
    gdouble ax, ay;
    GtkStateType state;

    g_return_if_fail (priv->pixmap);
    eek_element_get_bounds (EEK_ELEMENT(key), &bounds);
    eek_element_get_absolute_position (EEK_ELEMENT(key), &ax, &ay);
    state = gtk_widget_get_state (GTK_WIDGET (priv->widget));

    ax -= (bounds.width * SCALE - bounds.width) / 2;
    ay -= (bounds.height * SCALE - bounds.height) / 2;

    gdk_draw_drawable (gtk_widget_get_window (priv->widget),
                       gtk_widget_get_style (priv->widget)->fg_gc[state],
                       priv->pixmap,
                       ax * priv->scale, ay * priv->scale,
                       ax * priv->scale, ay * priv->scale,
                       bounds.width * SCALE * priv->scale,
                       bounds.height * SCALE * priv->scale);
}

static void
on_key_pressed (EekKey *key, gpointer user_data)
{
    EekGtkKeyboard *keyboard = user_data;
    EekGtkKeyboardPrivate *priv = EEK_GTK_KEYBOARD_GET_PRIVATE(keyboard);

    key_enlarge (EEK_GTK_KEYBOARD(keyboard), key);
    priv->key = key;
}

static void
on_key_released (EekKey *key, gpointer user_data)
{
    EekGtkKeyboard *keyboard = user_data;
    EekGtkKeyboardPrivate *priv = EEK_GTK_KEYBOARD_GET_PRIVATE(keyboard);

    if (priv->key)
        key_shrink (EEK_GTK_KEYBOARD(keyboard), EEK_KEY(priv->key));
    priv->key = NULL;
}

static void
press_key (EekGtkKeyboard *keyboard, EekKey *key)
{
    EekGtkKeyboardPrivate *priv = EEK_GTK_KEYBOARD_GET_PRIVATE(keyboard);
    if (priv->key != key) {
        if (priv->key)
            g_signal_emit_by_name (priv->key, "released", keyboard);
        g_signal_emit_by_name (key, "pressed", keyboard);
    }
}

static void
release_key (EekGtkKeyboard *keyboard)
{
    EekGtkKeyboardPrivate *priv = EEK_GTK_KEYBOARD_GET_PRIVATE(keyboard);

    if (priv->key)
        g_signal_emit_by_name (priv->key, "released", keyboard);
}

static gboolean
on_key_event (GtkWidget   *widget,
              GdkEventKey *event,
              gpointer     user_data)
{
    EekGtkKeyboard *keyboard = user_data;
    EekKey *key;

    key = eek_keyboard_find_key_by_keycode (EEK_KEYBOARD(keyboard),
                                            event->hardware_keycode);
    if (!key)
        return FALSE;
    switch (event->type) {
    case GDK_KEY_PRESS:
        press_key (keyboard, key);
        return TRUE;
    case GDK_KEY_RELEASE:
        release_key (keyboard);
        return TRUE;
    default:
        return FALSE;
    }
}

static gboolean
on_button_event (GtkWidget      *widget,
                 GdkEventButton *event,
                 gpointer        user_data)
{
    EekGtkKeyboard *keyboard = EEK_GTK_KEYBOARD(user_data), *key;
    EekGtkKeyboardPrivate *priv = EEK_GTK_KEYBOARD_GET_PRIVATE(keyboard);
    EekBounds bounds;
    gdouble x, y;

    x = (gdouble)event->x / priv->scale;
    y = (gdouble)event->y / priv->scale;
<<<<<<< HEAD
    section = eek_container_find_by_position (EEK_CONTAINER(keyboard), x, y);
    if (section) {
        eek_element_get_bounds (keyboard, &bounds);
        x -= bounds.x;
        y -= bounds.y;
        key = eek_container_find_by_position (EEK_CONTAINER(section),
                                              x,
                                              y);
        if (!key)
            return FALSE;
        switch (event->type) {
        case GDK_BUTTON_PRESS:
            press_key (EEK_GTK_KEYBOARD(keyboard), EEK_KEY(key));
            return TRUE;
        case GDK_BUTTON_RELEASE:
            release_key (EEK_GTK_KEYBOARD(keyboard));
=======
    key = eek_keyboard_find_key_by_position (EEK_KEYBOARD(keyboard), x, y);
    if (key)
        switch (event->type) {
        case GDK_BUTTON_PRESS:
            if (priv->key == key)
                return FALSE;
            if (priv->key) {
                key_shrink (EEK_GTK_KEYBOARD(keyboard), EEK_KEY(priv->key));
                g_signal_emit_by_name (keyboard, "key-released", priv->key);
            }
            key_enlarge (EEK_GTK_KEYBOARD(keyboard), EEK_KEY(key));
            g_signal_emit_by_name (keyboard, "key-pressed", key);
            priv->key = key;
            return TRUE;
        case GDK_BUTTON_RELEASE:
            if (!priv->key)
                return FALSE;
            key_shrink (EEK_GTK_KEYBOARD(keyboard), EEK_KEY(priv->key));
            g_signal_emit_by_name (keyboard, "key-released", priv->key);
            priv->key = NULL;
>>>>>>> 039ea445
            return TRUE;
        default:
            return FALSE;
        }
<<<<<<< HEAD
    }
=======
>>>>>>> 039ea445
    return FALSE;
}

static void
on_size_allocate (GtkWidget     *widget,
                  GtkAllocation *allocation,
                  gpointer       user_data)
{
    EekGtkKeyboard *keyboard = user_data;
    EekGtkKeyboardPrivate *priv =
        EEK_GTK_KEYBOARD_GET_PRIVATE(keyboard);
    EekBounds bounds;
    GdkPixmap *pixmap;

    if (priv->pixmap) {
        pixmap = priv->pixmap;
        priv->pixmap = NULL;
        g_object_unref (pixmap);
    }

    eek_element_get_bounds (EEK_ELEMENT(keyboard), &bounds);
    priv->scale = allocation->width > allocation->height ?
        allocation->width / bounds.width :
        allocation->height / bounds.height;
}

GtkWidget *
eek_gtk_keyboard_get_widget (EekGtkKeyboard *keyboard)
{
    EekGtkKeyboardPrivate *priv =
        EEK_GTK_KEYBOARD_GET_PRIVATE(keyboard);

    if (!priv->widget) {
        priv->widget = gtk_drawing_area_new ();
        g_object_ref_sink (priv->widget);

        gtk_widget_set_double_buffered (priv->widget, FALSE);
        gtk_widget_set_events (priv->widget,
                               GDK_EXPOSURE_MASK |
                               GDK_KEY_PRESS_MASK |
                               GDK_KEY_RELEASE_MASK |
                               GDK_BUTTON_PRESS_MASK |
                               GDK_BUTTON_RELEASE_MASK);
        g_signal_connect (priv->widget, "expose_event",
                          G_CALLBACK (on_expose_event), keyboard);
        g_signal_connect (priv->widget, "size-allocate",
                          G_CALLBACK (on_size_allocate), keyboard);
        g_signal_connect (priv->widget, "key-press-event",
                          G_CALLBACK (on_key_event), keyboard);
        g_signal_connect (priv->widget, "key-release-event",
                          G_CALLBACK (on_key_event), keyboard);
        g_signal_connect (priv->widget, "button-press-event",
                          G_CALLBACK (on_button_event), keyboard);
        g_signal_connect (priv->widget, "button-release-event",
                          G_CALLBACK (on_button_event), keyboard);
        eek_keyboard_realize (EEK_KEYBOARD(keyboard));
    }
    return priv->widget;
}<|MERGE_RESOLUTION|>--- conflicted
+++ resolved
@@ -499,53 +499,18 @@
 
     x = (gdouble)event->x / priv->scale;
     y = (gdouble)event->y / priv->scale;
-<<<<<<< HEAD
-    section = eek_container_find_by_position (EEK_CONTAINER(keyboard), x, y);
-    if (section) {
-        eek_element_get_bounds (keyboard, &bounds);
-        x -= bounds.x;
-        y -= bounds.y;
-        key = eek_container_find_by_position (EEK_CONTAINER(section),
-                                              x,
-                                              y);
-        if (!key)
-            return FALSE;
+    key = eek_keyboard_find_key_by_position (EEK_KEYBOARD(keyboard), x, y);
+    if (key)
         switch (event->type) {
         case GDK_BUTTON_PRESS:
             press_key (EEK_GTK_KEYBOARD(keyboard), EEK_KEY(key));
             return TRUE;
         case GDK_BUTTON_RELEASE:
             release_key (EEK_GTK_KEYBOARD(keyboard));
-=======
-    key = eek_keyboard_find_key_by_position (EEK_KEYBOARD(keyboard), x, y);
-    if (key)
-        switch (event->type) {
-        case GDK_BUTTON_PRESS:
-            if (priv->key == key)
-                return FALSE;
-            if (priv->key) {
-                key_shrink (EEK_GTK_KEYBOARD(keyboard), EEK_KEY(priv->key));
-                g_signal_emit_by_name (keyboard, "key-released", priv->key);
-            }
-            key_enlarge (EEK_GTK_KEYBOARD(keyboard), EEK_KEY(key));
-            g_signal_emit_by_name (keyboard, "key-pressed", key);
-            priv->key = key;
-            return TRUE;
-        case GDK_BUTTON_RELEASE:
-            if (!priv->key)
-                return FALSE;
-            key_shrink (EEK_GTK_KEYBOARD(keyboard), EEK_KEY(priv->key));
-            g_signal_emit_by_name (keyboard, "key-released", priv->key);
-            priv->key = NULL;
->>>>>>> 039ea445
             return TRUE;
         default:
             return FALSE;
         }
-<<<<<<< HEAD
-    }
-=======
->>>>>>> 039ea445
     return FALSE;
 }
 
